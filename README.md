![AWS logo] (claws.png)
# `Amazonica`

A comprehensive Clojure client for the entire [Amazon AWS api] [1].   

## Installation  

Leiningen coordinates:
```clj
[amazonica "0.2.0"]
```

For Maven users:

add the following repository definition to your `pom.xml`:

``` xml
<repository>
  <id>clojars.org</id>
  <url>http://clojars.org/repo</url>
</repository>
```
and the following dependency:

``` xml
<dependency>
  <groupId>amazonica</groupId>
  <artifactId>amazonica</artifactId>
  <version>0.2.0</version>
</dependency>
```

## Supported Services
* [Autoscaling] (#autoscaling)
* [CloudFormation] (#cloudformation)
* [CloudFront] (#cloudfront)
* [CloudSearch] (#cloudsearch)
* [CloudWatch] (#cloudwatch)
* [DataPipeline] (#datapipeline)
* DirectConnect
* [DynamoDB] (#dynamodb)
* [DynamoDBV2] (#dynamodbv2)
* [EC2] (#ec2)
* ElastiCache
* ElasticBeanstalk
* [ElasticLoadBalancing] (#elasticloadbalancing)
* [ElasticMapReduce] (#elasticmapreduce)
* [Glacier] (#glacier)
* [IdentityManagement] (#identitymanagement)
* [Kinesis] (#kinesis)
* [OpsWorks] (#opsworks)
* RDS
* [Redshift] (#redshift)
* [Route53] (#route53)
* [S3] (#s3)
* SimpleDB
* SimpleEmail
* [SNS] (#sns)
* [SQS] (#sqs)
* StorageGateway

    
## Documentation   
[Minimum Viable Snippet] [9]:  
```clj
(ns com.example
  (:use [amazonica.aws.ec2]))

(describe-instances)

(create-snapshot :volume-id   "vol-8a4857fa"
                 :description "my_new_snapshot")
```  

Amazonica reflectively delegates to the Java client library, as such it supports the complete set of remote service calls implemented by each of the service-specific AWS client classes (e.g. AmazonEC2Client, AmazonS3Client, etc.), the documentation for which can be found  in the [AWS Javadocs] [2].  

Reflection is used to create idiomatically named Clojure Vars in the library namespaces corresponding to the AWS service. camelCase Java methods become lower-case, hyphenated Clojure functions. So for example, if you want to create a snapshot of a running EC2 instance, you'd simply
```clj
(create-snapshot :volume-id "vol-8a4857fa"
                 :description "my_new_snapshot")
```
which delegates to the [createSnapshot()] [3] method of AmazonEC2Client. If the Java method on the Amazon*Client takes a parameter, such as [CreateSnapshotRequest] [4] in this case, the bean properties exposed via mutators of the form set* can be supplied as key-value pairs passed as arguments to the Clojure function.   

All of the AWS Java apis (except S3) follow this pattern, either having a single implementation method which takes an AWS Java bean as its only argument, or being overloaded and having a no-arg implementation. The corresponding Clojure function will either require key-value pairs as arguments, or be variadic and allow a no-arg invocation.   

For example, AmazonEC2Client's [describeImages()] [7] method is overloaded, and can be invoked either with no args, or with a [DescribeImagesRequest] [8]. So the Clojure invocation would look like
```clj
(describe-images)
```
or
```clj
(describe-images :owners ["self"]
                 :image-ids ["ami-f00f9699" "ami-e0d30c89"])
```   

### Conversion of Returned Types  

`java.util.Collections` are converted to the corresponding Clojure collection type. `java.util.Maps` are converted to `clojure.lang.IPersistentMaps`, `java.util.Lists` are converted to `clojure.lang.IPersistentVectors`, etc.  

`java.util.Dates` are automatically converted to Joda Time `DateTime` instances.   

Amazon AWS object types are returned as Clojure maps, with conversion taking place recursively, so, "Clojure data all the way down."  

For example, a call to 
```clj
(describe-instances)
```
invokes a Java method on AmazonEC2Client which returns a `com.amazonaws.services.ec2.model.DescribeInstancesResult`. However, this is recursively converted to Clojure data, yielding a map of `Reservations`, like so:
```clj
{:owner-id "676820690883",
   :group-names ["cx"],
   :groups [{:group-name "cx", :group-id "sg-38f45150"}],
   :instances
   [{:instance-type "m1.large",
     :kernel-id "aki-825ea7eb",
     :hypervisor "xen",
     :state {:name "running", :code 16},
     :ebs-optimized false,
     :public-dns-name "ec2-154-73-176-213.compute-1.amazonaws.com",
     :root-device-name "/dev/sda1",
     :virtualization-type "paravirtual",
     :root-device-type "ebs",
     :block-device-mappings
     [{:device-name "/dev/sda1",
       :ebs
       {:status "attached",
        :volume-id "vol-b0e519c3",
        :attach-time #<DateTime 2013-03-21T22:00:56.000-07:00>,
        :delete-on-termination true}}],
     :network-interfaces [],
     :public-ip-address "164.73.176.213",
     :placement
     {:availability-zone "us-east-1a",
      :group-name "",
      :tenancy "default"},
     :private-ip-address "10.116.187.19",
     :security-groups [{:group-name "cx", :group-id "sg-38f45150"}],
     :state-transition-reason "",
     :private-dns-name "ip-10-116-187-19.ec2.internal",
     :instance-id "i-cefbe7a2",
     :key-name "cxci",
     :architecture "x86_64",
     :client-token "",
     :image-id "ami-baba68d3",
     :ami-launch-index 0,
     :monitoring {:state "disabled"},
     :product-codes [],
     :launch-time #<DateTime 2013-03-21T22:00:52.000-07:00>,
     :tags [{:value "CXCI_nightly", :key "Name"}]}],
   :reservation-id "r-8a23d6f7"}
```
If you look at the `Reservation` [Javadoc] [10] you'll see that `getGroups()` returns a `java.util.List` of `GroupIdentifiers`, which is converted to a vector of maps containing keys `:group-name` and `:group-id`, under the `:groups` key. Ditto for :block-device-mappings and :tags, and so and so on...

Similar in concept to JSON unwrapping in Jackson, Amazonica supports root unwrapping of the returned data. So calling 
```clj
; dynamodb
(list-tables)
```
by default would return 
```clj
{:table-names ["TableOne" "TableTwo" "TableThree"]}
```
However, if you call 
```clj
(set-root-unwrapping! true)
```
then single keyed top level maps will be "unwrapped" like so:
```clj
(list-tables)
=> ["TableOne" "TableTwo" "TableThree"]
```



The returned data can be "round tripped" as well. So the returned Clojure data structures can be supplied as arguments to function calls which delegate to Java methods taking the same object type as an argument. See the section below for more on this.  

### Argument Coercion   

Coercion of any types that are part of the java.lang wrapper classes happens transparently. So for example, Clojure's preferred longs are automatically converted to ints where required. 

Clojure data structures automatically participate in the Java Collections abstractions, and so no explicit coercion is necessary. Typically when service calls take collections as parameter arguments, as in the case above, the values in the collections are most often instances of the Java wrapper classes.  

When complex objects consisting of types outside of those in the `java.lang` package are required as argument parameters, smart conversions are attempted based on the argument types of the underlying Java method signature. Methods requiring a `java.util.Date` argument can take Joda Time `org.joda.time.base.AbstractInstants`, longs, or Strings (default pattern is "yyyy-MM-dd"), with conversion happening automatically. 
```clj 
(set-date-format! "MM-dd-yyyy")
``` 
can be used to set the pattern supplied to the underlying `java.text.SimpleDateFormat`.  

In cases where collection arguments contain instances of AWS "model" classes, Clojure maps will be converted to the appropriate AWS Java bean instance. So for example, [describeAvailabilityZones()] [5] can take a [DescribeAvailabilityZonesRequest] [6] which itself has a `filters` property, which is a `java.util.List` of `com.amazonaws.services.ec2.model.Filters`. Passing the filters argument would look like:
```clj
(describe-availability-zones :filters [{:name   "environment"
                                        :values ["dev" "qa" "staging"]}])
```
and return the following Clojure collection:
```clj
{:availability-zones
 [{:state "available",
   :region-name "us-east-1",
   :zone-name "us-east-1a",
   :messages []}
  {:state "available",
   :region-name "us-east-1",
   :zone-name "us-east-1b",
   :messages []}
  {:state "available",
   :region-name "us-east-1",
   :zone-name "us-east-1c",
   :messages []}
  {:state "available",
   :region-name "us-east-1",
   :zone-name "us-east-1d",
   :messages []}
  {:state "available",
   :region-name "us-east-1",
   :zone-name "us-east-1e",
   :messages []}]}
```  


### Extension points  
Clojure apis built specifically to wrap a Java client, such as this one, often provide "conveniences" for the user of the api, to remove boilerplate. In Amazonica this is accomplished via the IMarshall protocol, which defines the contract for converting the returned Java result from the AWS service call to Clojure data, and the  
```clj 
(amazonica.core/register-coercions) 
``` 
function, which takes a map of class/function pairs defining how a value should be coerced to a specific AWS Java bean. You can find a good example of this in the `amazonica.aws.dynamodb` namespace. Consider the following DynamoDB service call:  
```clj
(get-item :table-name "MyTable"
          :key "foo")
```
The [GetItemRequest] [11] takes a `com.amazonaws.services.dynamodb.model.Key` which is composed of a hash key of type `com.amazonaws.services.dynamodb.model.AttributeValue` and optional range key also of type `AttributeValue`. Without the coercions registered for `Key` and `AttributeValue` in `amazonica.aws.dynamodb` we would need to write:  
```clj
(get-item :table-name "TestTable"
          :key {:hash-key-element {:s "foo"}})
```  
Note that either form will work. This allows contributors to the library to incrementally evolve the api independently from the core of the library, as well as maintain backward compatibility of existing code written against prior versions of the library which didn't contain the conveniences. 


### Authentication
The default authentication scheme is to use the [chained Provider class] [15] from the AWS SDK, whereby authentication is attempted in the following order:
- Environment Variables - AWS_ACCESS_KEY_ID and AWS_SECRET_KEY
- Java System Properties - aws.accessKeyId and aws.secretKey
- Instance profile credentials delivered through the Amazon EC2 metadata service

Note that in order for the Instance Profile Metadata to be found, you must have launched the instance with a provided IAM role, and the same permissions as the IAM Role the instance was launched with will apply. 

See the [AWS docs] [14] for reference.


Addtionally, all of the functions may take as their first argument an optional map of credentials, with keys :access-key and :secret-key, and optional :endpoint. (Default endpoint is "us-east-1"). This is primarily for legacy support or to set the region/endpoint. If the value of the `:endpoint` key is a lower case, hyphenated translation of one of the [Regions enums] [16], [.setRegion] [17] will be called on the Client, otherwise [.setEndpoint] [18] will be called.

```clj
(def cred {:access-key "aws-access-key"
           :secret-key "aws-secret-key"
           :endpoint   "us-west-1"})

(describe-instances cred)
```  

As a convenience, users may call `(defcredential)` before invoking any service functions and passing in their AWS key pair and an optional endpoint:  
```clj
(defcredential "aws-access-key" "aws-secret-key" "us-west-1")
```  
All subsequent API calls will use the specified credential. If you need to execute a service call with alternate credentials, or against a different region than the one passed to `(defcredential)`, you can wrap these ad-hoc calls in the `(with-credential)` macro, which takes a vector of key pair credentials and an optional endpoint, like so:  
```clj
(defcredential "account-1-aws-access-key" "aws-secret-key" "us-west-1")

(describe-instances)
; returns instances visible to account-1

(with-credential ["account-2-aws-access-key" "secret" "us-east-1"]
  (describe-instances))
; returns EC2 instances visible to account-2 running in US-East region

(describe-images :owners ["self"])
; returns images belonging to account-1
```  

### Client configuration

You can supply a `:client-config` entry in the credentials map to configure the [ClientConfiguration](http://docs.aws.amazon.com/AWSJavaSDK/latest/javadoc/com/amazonaws/ClientConfiguration.html) that the Amazon client uses. This is useful if you need to use a proxy.

```clj
(describe-images {:client-config {:proxy-host "proxy.address.com" :proxy-port 8080}})
```


### Exception Handling  
All functions throw `com.amazonaws.AmazonServiceExceptions`. If you wish to catch exceptions you can convert the AWS object to a Clojure map like so:
```clj
(try
  (create-snapshot :volume-id "vol-ahsg23h"
                   :description "daily backup")
  (catch Exception e
    (log (ex->map e))))

; {:error-code "InvalidParameterValue",
;  :error-type "Unknown",
;  :status-code 400,
;  :request-id "9ba69e16-ed63-41d4-ac02-1f6032cb64de",
;  :service-name "AmazonEC2",
;  :message
;  "Value (vol-ahsg23h) for parameter volumeId is invalid. Expected: 'vol-...'.",
;  :stack-trace "Status Code: 400, AWS Service: AmazonEC2, AWS Request ID: a5b0340a-8f37-4122-941c-ed8d5472b11d, AWS Error Code: InvalidParameterValue, AWS Error Message: Value (vol-ahsg23h) for parameter volumeId is invalid. Expected: 'vol-...'. 
;  at com.amazonaws.http.AmazonHttpClient.handleErrorResponse(AmazonHttpClient.java:644)
;   at com.amazonaws.http.AmazonHttpClient.executeHelper(AmazonHttpClient.java:338)
;   at com.amazonaws.http.AmazonHttpClient.execute(AmazonHttpClient.java:190)
;   at com.amazonaws.services.ec2.AmazonEC2Client.invoke(AmazonEC2Client.java:6199)
;   at com.amazonaws.services.ec2.AmazonEC2Client.createSnapshot(AmazonEC2Client.java:1531)
;   .....
```
### Performance  
Amazonica uses reflection extensively, to generate the public Vars, to set the bean properties passed as arguments to those functions, and to invoke the actual service method calls on the underlying AWS Client class. As such, one may wonder if such pervasive use of reflection will result in unacceptable performance. In general, this shouldn't be an issue, as the cost of reflection should be relatively minimal compared to the latency incurred by making a remote call across the network. Furthermore, typical AWS usage is not going to be terribly concerned with performance, except with specific services such as DynamoDB, RDS, SimpleDB, or SQS. But we have done some basic benchmarking against the excellent DynamoDB [rotary] [13] library, which uses no explicit reflection. Results are shown below. Benchmarking code is available at [https://github.com/mcohen01/amazonica-benchmark] [12]  

![Benchmark results](https://raw.github.com/mcohen01/amazonica-benchmark/master/reflection.png)



## Examples

###Autoscaling  

```clj
(ns com.example
  (:use [amazonica.aws.autoscaling]))

(create-launch-configuration :launch-configuration-name "aws_launch_cfg"
                             :block-device-mappings [
                              {:device-name "/dev/sda1"
                               :virtual-name "vol-b0e519c3"
                               :ebs {:snapshot-id "snap-36295e51"
                                     :volume-size 32}}]
                             :ebs-optimized true
                             :image-id "ami-6fde0d06"
                             :instance-type "m1.large"
                             :spot-price ".10")

(create-auto-scaling-group :auto-scaling-group-name "aws_autoscale_grp"
                           :availability-zones ["us-east-1a" "us-east-1b"]
                           :desired-capacity 3
                           :health-check-grace-period 300
                           :health-check-type "EC2"
                           :launch-configuration-name "aws_launch_cfg"
                           :min-size 3
                           :max-size 3)

(describe-auto-scaling-instances)

```  

###CloudFormation  
```clj
(ns com.example
  (:use [amazonica.aws.cloudformation]))
      
(create-stack :stack-name "my-stack"
              :template-url "abcd1234.s3.amazonaws.com")

(describe-stack-resources)  

```

###CloudFront  
```clj
(ns com.example
  (:use [amazonica.aws.cloudfront]))

(create-distribution  :distribution-config {
                      :enabled true
                      :default-root-object "index.html"
                      :origins
                       {:quantity 0
                        :items []}
                      :logging
                       {:enabled false
                        :include-cookies false
                        :bucket "abcd1234.s3.amazonaws.com"
                        :prefix "cflog_"}                     
                      :caller-reference 12345
                      :aliases
                       {:items ["m.example.com" "www.example.com"]
                        :quantity 2}
                      :cache-behaviors
                       {:quantity 0 
                        :items []}
                      :comment "example"
                      :default-cache-behavior
                       {:target-origin-id "MyOrigin"
                        :forwarded-values
                          {:query-string false 
                           :cookies 
                             {:forward "none"}}}
                       :trusted-signers
                         {:enabled false
                          :quantity 0}
                       :viewer-protocol-policy "allow-all"
                       :min-ttl 3600}
                      :price-class "PriceClass_All"})

(list-distributions :max-items 10)

```

###CloudSearch  
```clj
(ns com.example
  (:use [amazonica.aws.cloudsearch]))

(create-domain :domain-name "my-index")

(index-documents :domain-name "my-index")  

```

###CloudWatch  
```clj
(ns com.example
  (:use [amazonica.aws.cloudwatch]))

(put-metric-alarm :alarm-name "my-alarm"
                  :actions-enabled true
                  :evaluation-periods 5
                  :period 60
                  :metric-name "CPU"
                  :threshold "50%")  

```

###DataPipeline  
```clj
(ns com.example
  (:use [amazonica.aws.datapipeline]))

(create-pipeline :name "my-pipeline"
                 :unique-id "mp")

(put-pipeline-definition  :pipeline-id "df-07746012XJFK4DK1D4QW"
                          :pipeline-objects [{:name "my-pipeline-object"
                                              :id "my-pl-object-id"
                                              :fields [{:key "some-key"
                                                        :string-value "foobar"}]}])  

(list-pipelines)

(delete-pipeline :pipeline-id pid)  

```

###DynamoDB  
```clj
(ns com.example
  (:use [amazonica.aws.dynamodb]))

(create-table :table-name "TestTable"
              :key-schema {:hash-key-element {:attribute-name "id"
                                              :attribute-type "S"}}              
              :provisioned-throughput {:read-capacity-units 1
                                       :write-capacity-units 1})

(put-item :table-name "TestTable"
          :item {:id "foo" 
                 :text "barbaz"})              

(get-item :table-name "TestTable"
          :key "foo")

(scan :table-name "TestTable")

(delete-table :table-name "TestTable")  

```


###DynamoDBV2  
```clj
(ns com.example
  (:use [amazonica.aws.dynamodbv2]))

(def cred {:access-key "aws-access-key"
           :secret-key "aws-secret-key"
           :endpoint   "http://localhost:8000"})

(create-table cred
              :table-name "TestTable"
              :key-schema 
                [{:attribute-name "id"   :key-type "HASH"}
                 {:attribute-name "date" :key-type "RANGE"}]
              :attribute-definitions 
                [{:attribute-name "id"      :attribute-type "S"}
                 {:attribute-name "date"    :attribute-type "N"}
                 {:attribute-name "column1" :attribute-type "S"}
                 {:attribute-name "column2" :attribute-type "S"}]
              :local-secondary-indexes
                [{:index-name "column1_idx"
                  :key-schema
                   [{:attribute-name "id"   :key-type "HASH"}
                    {:attribute-name "column1" :key-type "RANGE"}]
                 :projection
                   {:projection-type "INCLUDE"
                    :non-key-attributes ["id" "date" "column1"]}}
                 {:index-name "column2_idx"
                  :key-schema
                   [{:attribute-name "id"   :key-type "HASH"}
                    {:attribute-name "column2" :key-type "RANGE"}]
                 :projection {:projection-type "ALL"}}]
              :provisioned-throughput
                {:read-capacity-units 1
                 :write-capacity-units 1})

(put-item cred
          :table-name "TestTable"
          :return-consumed-capacity "TOTAL"
          :return-item-collection-metrics "SIZE"
          :item {
            :id "foo"
            :date 123456
            :text "barbaz"
            :column1 "first name"
            :column2 "last name"})

(get-item cred
          :table-name "TestTable"
          :key {:id {:s "foo"}
                :date {:n 123456}})
    
(query :table-name "TestTable"
       :limit 1
       :index-name "column1_idx"
       :select "ALL_ATTRIBUTES"
       :scan-index-forward true
       :key-conditions 
        {:id      {:attribute-value-list ["foo"]      :comparison-operator "EQ"}
         :column1 {:attribute-value-list ["first na"] :comparison-operator "BEGINS_WITH"}})

(batch-write-item
  cred
  :return-consumed-capacity "TOTAL"
  :return-item-collection-metrics "SIZE"
  :request-items 
    {"TestTable"
      [{:delete-request 
         {:key {:id "foo"
                :date 123456}}}
       {:put-request
         {:item {:id "foobar"
                 :date 3172671
                 :text "bunny"
                 :column1 "funky"}}}]})

(batch-get-item
  cred 
  :return-consumed-capacity "TOTAL"
  :request-items {
  "TestTable" {:keys [{"id"   {:s "foobar"}
                       "date" {:n 3172671}}
                      {"id"   {:s "foo"}
                       "date" {:n 123456}}]
               :consistent-read true
               :attributes-to-get ["id" "text" "column1"]}})

(scan cred :table-name "TestTable")

(describe-table cred :table-name "TestTable")

(delete-table cred :table-name "TestTable")

```  



###EC2
```clj
(ns com.example
  (:use [amazonica.aws.ec2]))

(describe-images :owners ["self"])

(describe-instances)

(create-image :name "my_test_image"
              :instance-id "i-1b9a9f71"
              :description "test image - safe to delete"
              :block-device-mappings [
                {:device-name  "/dev/sda1"
                 :virtual-name "myvirtual"
                 :ebs {
                   :volume-size 8
                   :volume-type "standard"
                   :delete-on-termination true}}])

(create-snapshot :volume-id   "vol-8a4857fa"
                 :description "my_new_snapshot")  

```


###ElasticLoadBalancing

```clj
(ns com.example
  (:use [amazonica.aws.elasticloadbalancing]))

(deregister-instances-from-load-balancer :load-balancer-name "my-ELB"
                                         :instances [{:instance-id "i-1ed40bad"}])

(register-instances-with-load-balancer :load-balancer-name "my-ELB"
                                       :instances [{:instance-id "i-1fa370ea"}])

```

###ElasticMapReduce  

```clj
(ns com.example
  (:use [amazonica.aws
          elasticmapreduce
          s3]))

(create-bucket :bucket-name "emr-logs"
               :access-control-list {:grant-permission ["LogDelivery" "Write"]})

(set-bucket-logging-configuration :bucket-name "emr-logs"
                                  :logging-configuration
                                    {:log-file-prefix "hadoop-job_"
                                     :destination-bucket-name "emr-logs"})

(run-job-flow :name "my-job-flow"
              :log-uri "s3n://emr-logs/logs"
              :instances 
                {:instance-groups [
                   {:instance-type "m1.large"
                    :instance-role "MASTER"
                    :instance-count 1
                    :market "SPOT"
                    :bid-price "0.10"}]}
              :steps [
                {:name "my-step"
                 :hadoop-jar-step
                   {:jar "s3n://beee0534-ad04-4143-9894-8ddb0e4ebd31/hadoop-jobs/bigml"
                    :main-class "bigml.core"
                    :args ["s3n://beee0534-ad04-4143-9894-8ddb0e4ebd31/data" "output"]}}])

(describe-job-flows :job-flow-ids ["j-38BW9W0NN8YGV"])
  
```  


###Glacier  

```clj
(ns com.example
  (:use [amazonica.aws.glacier]))

(create-vault :vault-name "my-vault")
  
(describe-vault :vault-name "my-vault")
  
(list-vaults :limit 10)

(upload-archive :vault-name "my-vault"
                :body "upload.txt")
  
(delete-archive :account-id "-"
                :vault-name "my-vault"
                :archive-id "pgy30P2FTNu_d7buSVrGawDsfKczlrCG7Hy6MQg53ibeIGXNFZjElYMYFm90mHEUgEbqjwHqPLVko24HWy7DU9roCnZ1djEmT-1REvnHKHGPgkuzVlMIYk3bn3XhqxLJ2qS22EYgzg", :checksum "83a05fd1ce759e401b44fff8f34d40e17236bbdd24d771ec2ca4886b875430f9", :location "/676820690883/vaults/my-vault/archives/pgy30P2FTNu_d7buSVrGawDsfKczlrCG7Hy6MQg53ibeIGXNFZjElYMYFm90mHEUgEbqjwHqPLVko24HWy7DU9roCnZ1djEmT-1REvnHKHGPgkuzVlMIYk3bn3XhqxLJ2qS22EYgzg")
  
(delete-vault :vault-name "my-vault")  

 ```  


###IdentityManagement
```clj
(ns com.example
  (:use [amazonica.aws.identitymanagement]))

(def policy "{\"Version\": \"2012-10-17\", \"Statement\": [{\"Action\": [\"s3:*\"], \"Effect\": \"Allow\", \"Resource\": [\"arn:aws:s3:::bucket-name/*\"]}]}")

(create-user :user-name "amazonica")
(create-access-key :user-name "amazonica")
(put-user-policy
  :user-name "amazonica"
  :policy-name "s3policy"
  :policy-document policy)

```


###Kinesis
```clj
(ns com.example
  (:use [amazonica.aws.kinesis]))

(create-stream "my-stream" 1)

(list-streams)

(describe-stream "my-stream")

(merge-shards "my-stream" "shardId-000000000000" "shardId-000000000001")
  
(split-shard "my-stream" "shard-id" "new-starting-hash-key")


;; write to the stream
;; #'put-record takes the name of the stream, any value as data, and the partition key
(let [data {:name "any data"
            :col  #{"anything" "at" "all"}
            :date now}]
  (put-record "my-stream"
              data
              (str (UUID/randomUUID))))

;; manually read from a specific shard
;; this is not the preferred way to consume a shard
<<<<<<< HEAD
(get-records :shard-iterator (get-shard-iterator "my-stream"
                                                 shard-id
                                                 "TRIM_HORIZON"))
=======
(get-next-records
  (get-shard-iterator "my-stream"
                      shard-id
                      "TRIM_HORIZON"))
>>>>>>> babb8555

;; better way to consume a shard....create and run a worker
;; :app :stream and :processor keys are required
;; :credentials and :checkpoint keys are optional

;; if no :checkpoint is provided the worker will automatically checkpoint every 60 seconds
;; for full checkpoint control, set :checkpoint to Long/MAX_VALUE and return true from the 
;; :processor function only when you want checkpoint to be called 

;; if no :credentials key is provided the default authentication scheme is used (preferable), 
;; see the [Authentication] #(authentication) section above

;; returns the UUID assigned to this worker
(worker! :app "app-name"
         :stream "my-stream"
         :checkpoint 600000
         :processor (fn [records]
                      (doseq [row records]
                        (println (:data row)
                                 (:sequence-number row)
                                 (:partition-key row)))))

(delete-stream "my-stream")

```


###OpsWorks
```clj
(ns com.example
  (:use [amazonica.aws.opsworks]))

 (create-stack :name "my-stack"
               :region "us-east-1"
               :default-os "Ubuntu 12.04 LTS"
               :service-role-arn "arn:aws:iam::676820690883:role/aws-opsworks-service-role")

(create-layer :name "webapp-layer"
              :stack-id "dafa328e-c529-41af-89d3-12840a31abad"
              :enable-auto-healing true
              :auto-assign-elastic-ips true
              :volume-configurations [
                {:mount-point "/data"
                 :number-of-disks 1
                 :size 50}])

(create-instance :hostname "node-app-1"
                 :instance-type "m1.large"
                 :stack-id "dafa328e-c529-41af-89d3-12840a31abad"
                 :layer-ids ["660d00da-c533-43d4-8c7f-2df240fd563f"]
                 :availability-zone "us-east-1a"
                 :autoscaling-type "LoadBasedAutoScaling"
                 :os "Ubuntu 12.04 LTS"
                 :ssh-key-name "admin")  

(describe-stacks :stack-ids ["dafa328e-c529-41af-89d3-12840a31abad"])

(describe-layers :stack-id "dafa328e-c529-41af-89d3-12840a31abad")

(describe-instances :stack-id "dafa328e-c529-41af-89d3-12840a31abad"
                    :layer-id "660d00da-c533-43d4-8c7f-2df240fd563f"
                    :instance-id "93bc5049-1bd4-49c8-a6ef-e84145807f71")

(start-stack :stack-id "660d00da-c533-43d4-8c7f-2df240fd563f")

(start-instance :instance-id "93bc5049-1bd4-49c8-a6ef-e84145807f71")  

```  




###Redshift  
```clj
(ns com.example
  (:use [amazonica.aws.redshift]))

(create-cluster :availability-zone "us-east-1a"
                :cluster-type "multi-node"
                :db-name "dw"
                :master-username "scott"
                :master-user-password "tiger"
                :number-of-nodes 3)  

```


###Route53  
```clj
(ns com.example
  (:use [amazonica.aws.route53]))

(create-health-check :health-check-config {:port 80,
                                           :type "HTTP",
                                           :ipaddress "127.0.0.1",
                                           :fully-qualified-domain-name "example.com"})

(get-health-check :health-check-id "ce6a4aeb-acf1-4923-a116-cd9ae2c30ee3")

(create-hosted-zone :name "example.com.")

(get-hosted-zone :id "Z3TKY0VR5CH45U")

(list-hosted-zones)

(list-health-checks)

(list-resource-record-sets :hosted-zone-id "ZN8D0HXQLVRRL")

(delete-health-check :health-check-id "99999999-1234-4923-a116-cd9ae2c30ee3")

(delete-hosted-zone :id "my-bogus-hosted-zone")  

```  


###S3  
```clj
(ns com.example
  (:use [amazonica.aws.s3]
        [amazonica.aws.s3transfer]))

(create-bucket "two-peas")

;; put object with server side encryption
(put-object :bucket-name "two-peas"
            :key "foo"
            :metadata {:server-side-encryption "AES256"}
            :file upload-file)

(copy-object bucket1 "key-1" bucket2 "key-2")            

(get-object bucket2 "key-2"))

(generate-presigned-url bucket1 "key-1" (-> 6 hours from-now))

(def file "big-file.jar")
(def down-dir (java.io.File. (str "/tmp/" file)))
(def bucket "my-bucket")



(def key-pair
    (let [kg (KeyPairGenerator/getInstance "RSA")]
      (.initialize kg 1024 (SecureRandom.))
      (.generateKeyPair kg)))

;; put object with client side encryption
(put-object :bucket-name bucket1
            :key "foo"
            :encryption {:key-pair key-pair}
            :file upload-file)

;; get object and decrypt
(get-object :bucket-name bucket1
            :encryption {:key-pair key-pair}
            :key "foo")))))            


;; put object from stream
(def some-bytes (.getBytes "Amazonica" "UTF-8"))
(def input-stream (java.io.ByteArrayInputStream. some-bytes))
(put-object :bucket-name bucket1
            :key "stream"
            :input-stream input-stream
            :metadata {:content-length (count some-bytes)})


(let [upl (upload bucket
                  file
                  down-dir)]
  ((:add-progress-listener upl) #(println %)))

(let [dl  (download bucket
                    file
                    down-dir)
      listener #(if (= :completed (:event %))
                    (println ((:object-metadata dl)))
                    (println %))]
  ((:add-progress-listener dl) listener))

```

###SNS  
```clj

(ns com.example
  (:use [amazonica.aws.sns]))

(create-topic :name "my-topic")

(list-topics)

(subscribe :protocol "email"
           :topic-arn "arn:aws:sns:us-east-1:676820690883:my-topic"
           :endpoint "mcohen01@gmail.com")

(clojure.pprint/pprint
  (list-subscriptions))

(publish :topic-arn "arn:aws:sns:us-east-1:676820690883:my-topic"
         :subject "test"
         :message (str "Todays is " (java.util.Date.)))

(unsubscribe :subscription-arn "arn:aws:sns:us-east-1:676820690883:my-topic:33fb2721-b639-419f-9cc3-b4adec0f4eda")  

```

###SQS  
```clj  

(ns com.example
  (:use [amazonica.aws.sqs]))

(create-queue :queue-name "my-queue"
              :attributes
                {:VisibilityTimeout 30 ; sec
                 :MaximumMessageSize 65536 ; bytes
                 :MessageRetentionPeriod 1209600 ; sec
                 :ReceiveMessageWaitTimeSeconds 10}) ; sec

(list-queues)

(send-message :queue-url "https://sqs.us-east-1.amazonaws.com/676820690883/my-queue"
              :delay-seconds 0
              :message-body (str "test" (java.util.Date.)))

(receive-message :queue-url "https://sqs.us-east-1.amazonaws.com/676820690883/my-queue"
                 :wait-time-seconds 6
                 :max-number-of-messages 10
                 :delete true ;; deletes any received messages after receipt
                 :attribute-names ["SenderId" "ApproximateFirstReceiveTimestamp" "ApproximateReceiveCount" "SentTimestamp"])

(delete-message :queue-url "https://sqs.us-east-1.amazonaws.com/676820690883/my-queue"
                :receipt-handle "0NNAq8PwvXuydXZkpmJu64SnW7tDdNDFpL5gCqwSvdh+yXfzzX7jRTUXOOiSdDfarBtUFmjwjjwYgsKMdmFxWRIEw/tEGV3baAglZ25IT3CMKwFJEDfufjv1sQIM9BMd9LtxSUD1WBkHK3k4Qq5Qf/a4hn2WONRKeelLH0WldkTkX756soBPSc0YHjB6a2zqNVH04iJmZVJCmy2Hd4sOF0cEaT1GRkSiHzNJzQIVpg4sij0swLEwvt68hM5ogLklfRAbd8Aeow1u7Gd9Y+cwWu7deyfVVxwp1z9OdHsr1+4=")

(delete-queue :queue-url "https://sqs.us-east-1.amazonaws.com/676820690883/my-queue")  

```  

### Acknowledgements

YourKit is kindly supporting the Amazonica open source project with its full-featured Java Profiler. YourKit, LLC is the creator of innovative and intelligent tools for profiling Java and .NET applications. Take a look at YourKit's leading software products: [YourKit Java Profiler](http://www.yourkit.com/java/profiler/index.jsp) and [YourKit .NET Profiler](http://www.yourkit.com/.net/profiler/index.jsp).

![YourKit logo] (https://encrypted-tbn2.gstatic.com/images?q=tbn:ANd9GcR_CQwZIosvDJU0Ntmt_70HsbwcrJpROK4Jbf35mQcsjXN0MXzU)

### License

Copyright (C) 2013 Michael Cohen

Distributed under the Eclipse Public License, the same as Clojure.

[1]: http://aws.amazon.com/documentation/
[2]: http://docs.aws.amazon.com/AWSJavaSDK/latest/javadoc/index.html
[3]: http://docs.aws.amazon.com/AWSJavaSDK/latest/javadoc/com/amazonaws/services/ec2/AmazonEC2Client.html#createSnapshot(com.amazonaws.services.ec2.model.CreateSnapshotRequest)
[4]: http://docs.aws.amazon.com/AWSJavaSDK/latest/javadoc/com/amazonaws/services/ec2/model/CreateSnapshotRequest.html
[5]: http://docs.aws.amazon.com/AWSJavaSDK/latest/javadoc/com/amazonaws/services/ec2/AmazonEC2Client.html#describeAvailabilityZones(com.amazonaws.services.ec2.model.DescribeAvailabilityZonesRequest)
[6]: http://docs.aws.amazon.com/AWSJavaSDK/latest/javadoc/com/amazonaws/services/ec2/model/DescribeAvailabilityZonesRequest.html
[7]: http://docs.aws.amazon.com/AWSJavaSDK/latest/javadoc/com/amazonaws/services/ec2/AmazonEC2Client.html#describeImages()
[8]: http://docs.aws.amazon.com/AWSJavaSDK/latest/javadoc/com/amazonaws/services/ec2/model/DescribeImagesRequest.html
[9]: http://blog.fogus.me/2012/08/23/minimum-viable-snippet/
[10]: http://docs.aws.amazon.com/AWSJavaSDK/latest/javadoc/com/amazonaws/services/ec2/model/Reservation.html
[11]: http://docs.aws.amazon.com/AWSJavaSDK/latest/javadoc/com/amazonaws/services/dynamodb/model/GetItemRequest.html
[12]:https://github.com/mcohen01/amazonica-benchmark
[13]:https://github.com/weavejester/rotary
[14]:http://docs.aws.amazon.com/AWSSdkDocsJava/latest/DeveloperGuide/java-dg-roles.html
[15]:http://docs.aws.amazon.com/AWSJavaSDK/latest/javadoc/com/amazonaws/auth/DefaultAWSCredentialsProviderChain.html
[16]:http://docs.aws.amazon.com/AWSJavaSDK/latest/javadoc/com/amazonaws/regions/Regions.html
[17]:http://docs.aws.amazon.com/AWSJavaSDK/latest/javadoc/com/amazonaws/AmazonWebServiceClient.html#setRegion(com.amazonaws.regions.Region)
[18]:http://docs.aws.amazon.com/AWSJavaSDK/latest/javadoc/com/amazonaws/AmazonWebServiceClient.html#setEndpoint(java.lang.String)<|MERGE_RESOLUTION|>--- conflicted
+++ resolved
@@ -712,16 +712,10 @@
 
 ;; manually read from a specific shard
 ;; this is not the preferred way to consume a shard
-<<<<<<< HEAD
 (get-records :shard-iterator (get-shard-iterator "my-stream"
                                                  shard-id
                                                  "TRIM_HORIZON"))
-=======
-(get-next-records
-  (get-shard-iterator "my-stream"
-                      shard-id
-                      "TRIM_HORIZON"))
->>>>>>> babb8555
+
 
 ;; better way to consume a shard....create and run a worker
 ;; :app :stream and :processor keys are required
